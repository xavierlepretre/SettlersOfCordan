--- conflicted
+++ resolved
@@ -9,12 +9,7 @@
 import net.corda.core.contracts.ReferencedStateAndRef
 import net.corda.core.contracts.UniqueIdentifier
 import net.corda.core.flows.*
-<<<<<<< HEAD
-=======
-import net.corda.core.node.services.Vault
 import net.corda.core.node.services.queryBy
-import net.corda.core.node.services.vault.QueryCriteria
->>>>>>> 6f19db64
 import net.corda.core.transactions.SignedTransaction
 import net.corda.core.transactions.TransactionBuilder
 
@@ -47,54 +42,64 @@
         val gameBoardReferenceStateAndRef = ReferencedStateAndRef(gameBoardStateAndRef)
         val gameBoardState = gameBoardStateAndRef.state.data
 
-<<<<<<< HEAD
-        // Step . Get a reference to the notary service on the network
+        // Step 2. Get a reference to the notary service on the network
         val notary = gameBoardStateAndRef.state.notary
-=======
-        // Step *. Retrieve roads, settlements and current longest road state
-        val roadStates = serviceHub.vaultService.queryBy<RoadState>().states.map { it.state.data }
-        val settlementStates = serviceHub.vaultService.queryBy<SettlementState>().states.map { it.state.data }
-        val longestRoadState = serviceHub.vaultService.queryBy<LongestRoadState>().states.map { it.state.data }.first()
->>>>>>> 6f19db64
 
-        // Step 3. Retrieve the Turn Tracker State from the vault
+        // Step 3. Retrieve roads, settlements and current longest road state
+        val roadStates = serviceHub.vaultService
+                .queryBy<RoadState>().states.map { it.state.data }
+        val settlementStates = serviceHub.vaultService
+                .queryBy<SettlementState>().states.map { it.state.data }
+        val longestRoadStateStateAndRef = serviceHub.vaultService
+                .queryBy<LongestRoadState>().states.first()
+        val longestRoadState = longestRoadStateStateAndRef.state.data
+
+        // Step 4. Retrieve the Turn Tracker State from the vault
         val turnTrackerReferenceStateAndRef = ReferencedStateAndRef(
                 serviceHub.vaultService.querySingleState<TurnTrackerState>(gameBoardState.turnTrackerLinearId))
 
-        // Step 4. Create a new transaction builder
+        // Step 5. Create a new transaction builder
         val tb = TransactionBuilder(notary)
 
-        // Step 5. Create new commands for placing a settlement and ending a turn. Add both to the transaction.
+        // Step 6. Create new commands for placing a settlement and ending a turn. Add both to the transaction.
         val buildRoadCommand = Command(
                 BuildPhaseContract.Commands.BuildRoad(),
                 gameBoardState.players.map { it.owningKey })
         tb.addCommand(buildRoadCommand)
 
-        // Step 6. Create initial road state
+        // Step 7. Create initial road state
         val roadState = RoadState(absoluteSide, gameBoardState.players, ourIdentity)
 
-        // Step 7. Determine if the road state is extending an existing road
+        // Step 8. Determine if the road state is extending an existing road
         val newBoardStateBuilder = gameBoardState.toBuilder()
         newBoardStateBuilder.setRoadOn(absoluteSide, roadState.linearId)
         val outputGameBoardState = newBoardStateBuilder.build()
 
-        // Step *. Determine new longest road holder
-        val longestRoadHolder = longestRoad(gameBoardState.hexTiles, roadStates, settlementStates, gameBoardState.players, longestRoadState.holder)
-        val outputLongestRoadState = LongestRoadState(longestRoadHolder, longestRoadState.participants)
+        // Step 9. Determine new longest road holder
+        val longestRoadHolder = longestRoad(
+                board = gameBoardState.hexTiles,
+                roads = roadStates,
+                settlements = settlementStates,
+                players = gameBoardState.players,
+                currentHolder = longestRoadState.holder)
+        val outputLongestRoadState = longestRoadState.copy(holder = longestRoadHolder)
 
-        // Step 8. Add all states and commands to the transaction.
+        // Step 10. Add all states and commands to the transaction.
         tb.addReferenceState(gameBoardReferenceStateAndRef)
         tb.addReferenceState(turnTrackerReferenceStateAndRef)
         tb.addOutputState(roadState, BuildPhaseContract.ID)
         tb.addOutputState(outputGameBoardState, GameStateContract.ID)
-        if (outputLongestRoadState.holder != longestRoadState.holder)
+        if (outputLongestRoadState.holder != longestRoadState.holder) {
+            tb.addInputState(longestRoadStateStateAndRef)
             tb.addOutputState(outputLongestRoadState, LongestRoadContract.ID)
+        }
 
-        // Step 9. Sign initial transaction
+        // Step 11. Sign initial transaction
+
         tb.verify(serviceHub)
         val ptx = serviceHub.signInitialTransaction(tb)
 
-        // Step 10. Collect all signatures
+        // Step 12. Collect all signatures
         val sessions = (gameBoardState.players - ourIdentity).map { initiateFlow(it) }.toSet()
         val stx = subFlow(CollectSignaturesFlow(ptx, sessions))
 
