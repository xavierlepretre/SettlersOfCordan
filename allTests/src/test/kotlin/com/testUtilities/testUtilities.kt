package com.testUtilities

import com.contractsAndStates.states.*
import com.flows.*
import com.r3.corda.lib.tokens.contracts.states.FungibleToken
import com.r3.corda.lib.tokens.contracts.types.TokenType
import net.corda.core.contracts.Amount
import net.corda.core.contracts.UniqueIdentifier
import net.corda.core.node.services.queryBy
import net.corda.core.transactions.SignedTransaction
import net.corda.core.utilities.getOrThrow
import net.corda.testing.node.MockNetwork
import net.corda.testing.node.StartedMockNode

fun setupGameBoardForTesting(gameState: GameBoardState, network: MockNetwork, arrayOfAllPlayerNodesInOrder: List<StartedMockNode>, arrayOfAllTransactions: ArrayList<SignedTransaction>) {
    val nonconflictingHextileIndexAndCoordinatesRound1 = arrayListOf(Pair(0, 5), Pair(1, 3), Pair(2, 5), Pair(2, 2))
    val nonconflictingHextileIndexAndCoordinatesRound2 = arrayListOf(Pair(10, 5), Pair(10, 3), Pair(11, 5), Pair(11, 2))

    for (i in 0..3) {
        placeAPieceFromASpecificNodeAndEndTurn(i, nonconflictingHextileIndexAndCoordinatesRound1, gameState, network, arrayOfAllPlayerNodesInOrder, arrayOfAllTransactions, false)
    }

    for (i in 3.downTo(0)) {
        placeAPieceFromASpecificNodeAndEndTurn(i, nonconflictingHextileIndexAndCoordinatesRound2, gameState, network, arrayOfAllPlayerNodesInOrder, arrayOfAllTransactions, false)
    }
}

fun placeAPieceFromASpecificNodeAndEndTurn(i: Int, testCoordinates: ArrayList<Pair<Int, Int>>, gameState: GameBoardState, network: MockNetwork, arrayOfAllPlayerNodesInOrder: List<StartedMockNode>, arrayOfAllTransactions: ArrayList<SignedTransaction>, initialSetupComplete: Boolean) {
    // Build an initial settlement by issuing a settlement state
    // and updating the current turn.
<<<<<<< HEAD
    if (gameState.hexTiles[testCoordinates[i].first].resourceType == HexTileType.Desert) {
=======
    if (gameState.hexTiles.get(HexTileIndex(testCoordinates[i].first)).resourceType == "Desert") {
>>>>>>> 6f741968
        testCoordinates[i] = Pair(testCoordinates[i].first + 6, testCoordinates[i].second)
    }

    val currPlayer = arrayOfAllPlayerNodesInOrder[i]

    if (initialSetupComplete) {
        // Build a settlement only
        val buildSettlementFlow = BuildSettlementFlow(gameState.linearId, testCoordinates[i].first, testCoordinates[i].second)
        val futureWithInitialSettlementBuild = currPlayer.startFlow(buildSettlementFlow)
        network.runNetwork()
        arrayOfAllTransactions.add(futureWithInitialSettlementBuild.getOrThrow())

        // End turn during normal game play
        currPlayer.startFlow(EndTurnDuringInitialPlacementFlow(gameState.linearId))
        network.runNetwork()
    } else {
        // Build an initial settlement and road
        val buildInitialSettlementFlow = BuildInitialSettlementAndRoadFlow(gameState.linearId, testCoordinates[i].first, testCoordinates[i].second, testCoordinates[i].second)
        val futureWithInitialSettlementBuild = currPlayer.startFlow(buildInitialSettlementFlow)
        network.runNetwork()
        arrayOfAllTransactions.add(futureWithInitialSettlementBuild.getOrThrow())

        // End turn during initial setup phase
        currPlayer.startFlow(EndTurnDuringInitialPlacementFlow(gameState.linearId))
        network.runNetwork()
    }

}

fun countAllResourcesForASpecificNode(node: StartedMockNode): MapOfResources {
    val mapOfResources = mutableMapOf<TokenType, Long>(
            Pair(Wheat, 0),
            Pair(Ore, 0),
            Pair(Wood, 0),
            Pair(Brick, 0),
            Pair(Sheep, 0)
    )

    node.services.vaultService.queryBy<FungibleToken>().states.filter { it.state.data.holder.owningKey == node.info.legalIdentities.first().owningKey }.forEach {
        val tokenAmount = it.state.data.amount
        if (mapOfResources.containsKey<TokenType>(tokenAmount.token.tokenType)) mapOfResources[tokenAmount.token.tokenType] = mapOfResources[tokenAmount.token.tokenType]!!.plus(tokenAmount.quantity)
        else mapOfResources[tokenAmount.token.tokenType] = tokenAmount.quantity
    }

    return MapOfResources(mapOfResources)
}

fun rollDiceThenGatherThenMaybeEndTurn(gameBoardLinearId: UniqueIdentifier, node: StartedMockNode, network: MockNetwork, endTurn: Boolean = true): ResourceCollectionSignedTransactions {

    // Roll the dice
    val futureWithDiceRoll = node.startFlow(RollDiceFlow(gameBoardLinearId))
    network.runNetwork()
    val stxWithDiceRoll = futureWithDiceRoll.getOrThrow()

    // Collect Resources
    val futureWithResources = node.startFlow(GatherResourcesFlow(gameBoardLinearId))
    network.runNetwork()
    val stxWithIssuedResources = futureWithResources.getOrThrow()

    // End Turn if applicable
    var stxWithEndedTurn: SignedTransaction? = null
    if (endTurn) {
        val futureWithEndedTurn = node.startFlow(EndTurnFlow(gameBoardLinearId))
        network.runNetwork()
        stxWithEndedTurn = futureWithEndedTurn.getOrThrow()
    }

    return ResourceCollectionSignedTransactions(stxWithDiceRoll, stxWithIssuedResources, stxWithEndedTurn)
}

class ResourceCollectionSignedTransactions(val stxWithDiceRoll: SignedTransaction, val stxWithIssuedResources: SignedTransaction, val stxWithEndedTurn: SignedTransaction?)

class MapOfResources(val mutableMap: MutableMap<TokenType, Long>) {

    fun addTokenState(amount: Amount<TokenType>): MapOfResources {
        val mapToReturn = mutableMap.toMutableMap()
        mapToReturn[amount.token] = mapToReturn[amount.token]!!.plus(amount.quantity)
        return MapOfResources(mapToReturn)
    }

    fun subtractTokenState(amount: Amount<TokenType>): MapOfResources {
        val mapToReturn = mutableMap.toMutableMap()
        if (mapToReturn[amount.token]!!.minus(amount.quantity) < 0) throw IllegalArgumentException("A node can't have a negative amount of a resource type")
        else mapToReturn[amount.token] = mapToReturn[amount.token]!!.minus(amount.quantity)
        return MapOfResources(mapToReturn)
    }
}<|MERGE_RESOLUTION|>--- conflicted
+++ resolved
@@ -28,11 +28,7 @@
 fun placeAPieceFromASpecificNodeAndEndTurn(i: Int, testCoordinates: ArrayList<Pair<Int, Int>>, gameState: GameBoardState, network: MockNetwork, arrayOfAllPlayerNodesInOrder: List<StartedMockNode>, arrayOfAllTransactions: ArrayList<SignedTransaction>, initialSetupComplete: Boolean) {
     // Build an initial settlement by issuing a settlement state
     // and updating the current turn.
-<<<<<<< HEAD
-    if (gameState.hexTiles[testCoordinates[i].first].resourceType == HexTileType.Desert) {
-=======
-    if (gameState.hexTiles.get(HexTileIndex(testCoordinates[i].first)).resourceType == "Desert") {
->>>>>>> 6f741968
+    if (gameState.hexTiles.get(HexTileIndex(testCoordinates[i].first)).resourceType == HexTileType.Desert) {
         testCoordinates[i] = Pair(testCoordinates[i].first + 6, testCoordinates[i].second)
     }
 
