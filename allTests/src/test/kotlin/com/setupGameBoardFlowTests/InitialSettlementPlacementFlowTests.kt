--- conflicted
+++ resolved
@@ -1,12 +1,10 @@
 package com.setupGameBoardFlowTests
 
 import com.contractsAndStates.states.GameBoardState
-<<<<<<< HEAD
+import com.contractsAndStates.states.HexTileIndex
 import com.contractsAndStates.states.HexTileType
-=======
-import com.contractsAndStates.states.HexTileIndex
->>>>>>> 6f741968
-import com.flows.*
+import com.flows.BuildInitialSettlementAndRoadFlow
+import com.flows.SetupGameBoardFlow
 import com.testUtilities.placeAPieceFromASpecificNodeAndEndTurn
 import com.testUtilities.setupGameBoardForTesting
 import net.corda.core.contracts.TransactionVerificationException
@@ -34,7 +32,7 @@
                     TestCordapp.findCordapp("com.r3.corda.lib.tokens.contracts"),
                     TestCordapp.findCordapp("com.r3.corda.lib.tokens.money")
             )
-        )
+    )
     )
     private val a = network.createNode(MockNodeParameters())
     private val b = network.createNode(MockNodeParameters())
@@ -78,11 +76,7 @@
 
         // Build an initial settlement by issuing a settlement state
         // and updating the current turn.
-<<<<<<< HEAD
-        val hexTileIndex = if (gameState.hexTiles[0].resourceType == HexTileType.Desert) 1 else 2
-=======
-        val hexTileIndex = if (gameState.hexTiles.get(HexTileIndex(0)).resourceType == "Desert") 1 else 2
->>>>>>> 6f741968
+        val hexTileIndex = if (gameState.hexTiles.get(HexTileIndex(0)).resourceType == HexTileType.Desert) 1 else 2
         val buildInitialSettlementFlow = BuildInitialSettlementAndRoadFlow(gameState.linearId, hexTileIndex, 5, 5)
         val arrayOfAllPlayerNodes = arrayListOf(a, b, c, d)
         val arrayOfAllPlayerNodesInOrder = gameState.players.map { player -> arrayOfAllPlayerNodes.filter { it.info.chooseIdentity() == player }.first() }
@@ -148,8 +142,8 @@
         val arrayOfAllTransactions = arrayListOf<SignedTransaction>()
         val arrayOfAllPlayerNodes = arrayListOf(a, b, c, d);
         val arrayOfAllPlayerNodesInOrder = gameState.players.map { player -> arrayOfAllPlayerNodes.filter { it.info.chooseIdentity() == player }.first() }
-        val nonconflictingHextileIndexAndCoordinatesRound1 = arrayListOf(Pair(0,5), Pair(0,4), Pair(0,3), Pair(1,1))
-        val nonconflictingHextileIndexAndCoordinatesRound2 = arrayListOf(Pair(1,3), Pair(2,1), Pair(2,3), Pair(3,3))
+        val nonconflictingHextileIndexAndCoordinatesRound1 = arrayListOf(Pair(0, 5), Pair(0, 4), Pair(0, 3), Pair(1, 1))
+        val nonconflictingHextileIndexAndCoordinatesRound2 = arrayListOf(Pair(1, 3), Pair(2, 1), Pair(2, 3), Pair(3, 3))
 
         for (i in 0..3) {
             placeAPieceFromASpecificNodeAndEndTurn(i, nonconflictingHextileIndexAndCoordinatesRound1, gameState, network, arrayOfAllPlayerNodesInOrder, arrayOfAllTransactions, false)
@@ -212,7 +206,7 @@
         val arrayOfAllTransactions = arrayListOf<SignedTransaction>()
         val arrayOfAllPlayerNodes = arrayListOf(a, b, c, d);
         val arrayOfAllPlayerNodesInOrder = gameState.players.map { player -> arrayOfAllPlayerNodes.filter { it.info.chooseIdentity() == player }.first() }
-        val nonconflictingHextileIndexAndCoordinatesRound1 = arrayListOf(Pair(0,5), Pair(0,1), Pair(0,3), Pair(1,1))
+        val nonconflictingHextileIndexAndCoordinatesRound1 = arrayListOf(Pair(0, 5), Pair(0, 1), Pair(0, 3), Pair(1, 1))
 
 
         placeAPieceFromASpecificNodeAndEndTurn(0, nonconflictingHextileIndexAndCoordinatesRound1, gameState, network, arrayOfAllPlayerNodesInOrder, arrayOfAllTransactions, false)
