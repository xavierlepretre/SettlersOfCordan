package com.contractsAndStates.states

import co.paralleluniverse.fibers.Suspendable
import com.contractsAndStates.contracts.GameStateContract
import com.oracleClientStatesAndContracts.states.RollTrigger
import com.r3.corda.lib.tokens.contracts.types.TokenType
import net.corda.core.contracts.Amount
import net.corda.core.contracts.BelongsToContract
import net.corda.core.contracts.LinearState
import net.corda.core.contracts.UniqueIdentifier
import net.corda.core.identity.Party
import net.corda.core.internal.toMultiMap
import net.corda.core.serialization.ConstructorForDeserialization
import net.corda.core.serialization.CordaSerializable

/**
 * This state represents the same shared data that the symbolic representation of the Settlers board game
 * and game-pieces represent in real life.
 *
 * It contains an ordered list of the hexTiles that were used in its construction, the locations and
 * specifications of individual ports, and other pieces of data that act as infrastructure and validation for
 * future transactions. It is frequently used as a reference state (for example, in the issueResourcesFlow)
 */

@CordaSerializable
@BelongsToContract(GameStateContract::class)
data class GameBoardState(val hexTiles: PlacedHexTiles,
                          val ports: PlacedPorts,
                          val players: List<Party>,
                          val turnTrackerLinearId: UniqueIdentifier,
                          val robberLinearId: UniqueIdentifier,
                          val settlementsPlaced: PlacedSettlements = PlacedSettlements(),
                          val setUpComplete: Boolean = false,
                          val initialPiecesPlaced: Int = 0,
                          val winner: Party? = null,
                          val beginner: Boolean = false,
                          override val linearId: UniqueIdentifier = UniqueIdentifier()) : LinearState {

    override val participants: List<Party> get() = players

    companion object {
        const val TILE_COUNT = 19
    }

    fun weWin(ourIdentity: Party): GameBoardState {
        return this.copy(winner = ourIdentity)
    }
}

@CordaSerializable
<<<<<<< HEAD
data class PlacedSettlements @ConstructorForDeserialization constructor(
        val value: List<List<Boolean>> = List(GameBoardState.TILE_COUNT) {
            List(HexTile.SIDE_COUNT) { false }
        }) {

    init {
        require(value.size == GameBoardState.TILE_COUNT) {
            "value.size cannot be ${value.size}"
        }
        require(value.all { it.size == HexTile.SIDE_COUNT }) {
            "Each value list must be of ${HexTile.SIDE_COUNT} size"
        }
    }

    fun hasOn(corner: AbsoluteCorner) = hasOn(corner.tileIndex, corner.cornerIndex)
    fun hasOn(tileIndex: HexTileIndex, corner: TileCornerIndex) = value[tileIndex.value][corner.value]

    class Builder(private val value: List<MutableList<Boolean>> = List(GameBoardState.TILE_COUNT) {
        MutableList(HexTile.SIDE_COUNT) { false }
    }) {

        init {
            require(value.size == GameBoardState.TILE_COUNT) {
                "value.size cannot be ${value.size}"
            }
            require(value.all { it.size == HexTile.SIDE_COUNT }) {
                "Each value list must be of ${HexTile.SIDE_COUNT} size"
            }
        }

        fun hasOn(corner: AbsoluteCorner) = hasOn(corner.tileIndex, corner.cornerIndex)
        fun hasOn(tileIndex: HexTileIndex, corner: TileCornerIndex) = value[tileIndex.value][corner.value]
        fun placeOn(corner: AbsoluteCorner, sides: TileSides = TileSides()) =
                placeOn(corner.tileIndex, corner.cornerIndex, sides)

        fun placeOn(tileIndex: HexTileIndex, corner: TileCornerIndex, sides: TileSides = TileSides()): Builder = apply {
            require(!value[tileIndex.value][corner.value]) { "You cannot set a settlement twice" }
            value[tileIndex.value][corner.value] = true
            sides.getOverlappedCorners(corner).filterNotNull().forEach { if (!hasOn(it)) placeOn(it) }
        }

        fun build() = PlacedSettlements(value.map { ImmutableList(it) })
    }
}

@CordaSerializable
data class PlacedHexTiles @ConstructorForDeserialization constructor(val value: List<HexTile>) {
=======
data class PlacedHexTiles @ConstructorForDeserialization constructor(val value: MutableList<HexTile>) {
>>>>>>> 572f42d5

    init {
        require(value.size == GameBoardState.TILE_COUNT) {
            "value.size cannot be ${value.size}"
        }
        val indices = value.map { it.hexTileIndex }
        require(indices.size == indices.toSet().size) {
            "There should be no duplicates in the indices list"
        }
        require(value.foldIndexed(true) { index, accum, tile ->
            accum && index == tile.hexTileIndex.value
        }) {
            "A hexTileIndex does not match its index in the value list"
        }
        require(value.filter { it.robberPresent }.singleOrNull() != null) {
            "A single tile should have the robber"
        }
        val sortedResources = value
                .map { it.resourceType to it }
                .toMultiMap()
                .map { it.key to it.value.size }
                .toMap()
        require(sortedResources.keys == TILE_COUNT_PER_RESOURCE.keys) {
            "There is a mismatch between the resource types and the expected ones"
        }
        sortedResources.forEach { resource, count ->
            require(TILE_COUNT_PER_RESOURCE[resource] == count) {
                "There is a mismatch in the count of $resource tiles"
            }
        }
    }

    companion object {
        val rowIndices = listOf(
                0..2,
                3..6,
                7..11,
                12..15,
                16..18)
        val TILE_COUNT_PER_RESOURCE = mapOf(
                HexTileType.Desert to 1,
                HexTileType.Field to 4,
                HexTileType.Forest to 4,
                HexTileType.Hill to 3,
                HexTileType.Mountain to 3,
                HexTileType.Pasture to 4
        )
    }

    fun get(index: HexTileIndex) = value[index.value]
    fun indexOf(tile: HexTile?) = value.indexOf(tile).let {
        if (it < 0) null
        else HexTileIndex(it)
    }

    fun getOpposite(absoluteSide: AbsoluteSide) = get(absoluteSide.tileIndex)
            .sides
            .getNeighborOn(absoluteSide.sideIndex)
            .let { AbsoluteSide.create(it, absoluteSide.sideIndex.opposite()) }

    /**
     * When 1 or 2 AbsoluteSides are neighbors, the smaller equivalent is the one with the lower tileIndex.
     */
    fun getSmallerEquivalent(side: AbsoluteSide) = getOpposite(side).let { opposite ->
        if (opposite == null || side.tileIndex.value <= opposite.tileIndex.value) side
        else opposite
    }

    fun getSideHash(side: AbsoluteSide) = getSmallerEquivalent(side).let {
        it.tileIndex.value * HexTile.SIDE_COUNT + it.sideIndex.value
    }

    /**
     * When opposite sides, then the one with the lower tile index is smaller.
     * When different sides, then, with the opposites, the one with the lower tile index is smaller,
     * and if equal, the one with the smaller side index is smaller.
     */
    fun getSideComparator() = Comparator<AbsoluteSide> { left, right ->
        if (left == null && right == null) return@Comparator 0
        if (left == null) return@Comparator -1
        if (right == null) return@Comparator 1
        val leftEq = getSmallerEquivalent(left)
        val rightEq = getSmallerEquivalent(right)
        if (left == right) 0
        else if (leftEq == rightEq) left.tileIndex.value - right.tileIndex.value
        else (leftEq.tileIndex.value - rightEq.tileIndex.value).let {
            if (it != 0) it
            else leftEq.sideIndex.value - rightEq.sideIndex.value
        }
    }

    fun getOverlappedCorners(absoluteCorner: AbsoluteCorner) = get(absoluteCorner.tileIndex)
            .sides
            .getNeighborsOn(absoluteCorner.cornerIndex)
            .zip(absoluteCorner.cornerIndex.getOverlappedCorners())
            .map { AbsoluteCorner.create(it.first, it.second) }

    /**
     * When 1, 2 or 3 AbsoluteCorners are neighbors, the smaller equivalent is the one with the lower tileIndex.
     */
    fun getSmallestEquivalent(corner: AbsoluteCorner) = getOverlappedCorners(corner)
            .fold(corner) { choice, next ->
                if (next == null || choice.tileIndex.value <= next.tileIndex.value) choice
                else next
            }

    fun getCornerHash(corner: AbsoluteCorner) = getSmallestEquivalent(corner).let {
        it.tileIndex.value * HexTile.SIDE_COUNT + it.cornerIndex.value
    }

    /**
     * When overlapping corner, then they are ordered by their tile index.
     * When different corners, then, they are ordered by the tile order of their smallest overlapping ones,
     * and if equal, the one with the smaller side index is smaller.
     */
    fun getCornerComparator() = Comparator<AbsoluteCorner> { left, right ->
        if (left == null && right == null) return@Comparator 0
        if (left == null) return@Comparator -1
        if (right == null) return@Comparator 1
        val leftEq = getSmallestEquivalent(left)
        val rightEq = getSmallestEquivalent(right)
        if (left == right) 0
        else if (leftEq == rightEq) left.tileIndex.value - right.tileIndex.value
        else (leftEq.tileIndex.value - rightEq.tileIndex.value).let {
            if (it != 0) it
            else leftEq.cornerIndex.value - rightEq.cornerIndex.value
        }
    }

    fun cloneList() = value.map { it }.toMutableList()
    fun toBuilder() = Builder(this)

    class Builder(private val value: MutableList<HexTile.Builder>) {

        constructor(placedHexTiles: PlacedHexTiles) :
                this(placedHexTiles.value.map { it.toBuilder() }.toMutableList())

        init {
            require(value.size == GameBoardState.TILE_COUNT) {
                "value.size cannot be ${value.size}"
            }
            connectNeighbors()
        }

        fun connectNeighbors() {
            rowIndices.forEachIndexed { rowIndex, columnIndices ->
                val rowLength = columnIndices.count()
                columnIndices.forEachIndexed { index, columnIndex ->
                    // Last row has no neighbor below it
                    if (rowIndex < rowIndices.size - 1) {
                        // If your row is shorter than below, you have 2 neighbors below
                        if (rowLength < rowIndices[rowIndex + 1].count()) {
                            value[columnIndex].connect(TileSideIndex(3), value[columnIndex + rowLength])
                            value[columnIndex].connect(TileSideIndex(2), value[columnIndex + rowLength + 1])
                        }

                    }
                    // First row has no neighbor above it
                    if (0 < rowIndex) {
                        val aboveRowLength = rowIndices[rowIndex - 1].count()
                        // If your row is shorter than above, you have 2 neighbors above
                        if (rowLength < aboveRowLength) {
                            value[columnIndex].connect(TileSideIndex(5), value[columnIndex - aboveRowLength])
                            value[columnIndex].connect(TileSideIndex(0), value[columnIndex - aboveRowLength + 1])
                        }
                    }
                    // On each row, the last one has no neighbor to its right
                    if (index < rowLength - 1) {
                        value[columnIndex].connect(TileSideIndex(1), value[columnIndex + 1])
                    }
                }
            }
        }

        /**
         * This method is used in flows to product a new version of the gameboard with a record of the location of roads, identified by
         * their specific linearID
         *
         * TODO: Add functionality to connect roadStates when new roads and proposed extending existing roads.
         */
        @Suspendable
        fun buildRoad(
                tileIndex: HexTileIndex,
                sideIndex: TileSideIndex,
                roadStateLinearId: UniqueIdentifier) = apply {
            value[tileIndex.value].sidesBuilder
                    .setRoadIdOn(sideIndex, roadStateLinearId)
                    .getNeighborOn(sideIndex)?.also { neighborIndex ->
                        value[neighborIndex.value].sidesBuilder
                                .setRoadIdOn(sideIndex.opposite(), roadStateLinearId)
                    }
        }

        fun build() = PlacedHexTiles(ImmutableList(value.map { it.build() }).toMutableList())
    }
}

@CordaSerializable
data class HexTile(
        val resourceType: HexTileType,
        val rollTrigger: RollTrigger?,
        val robberPresent: Boolean,
        val hexTileIndex: HexTileIndex,
        val sides: TileSides = TileSides()) {

    companion object {
        const val SIDE_COUNT = 6
    }

    fun toBuilder() = Builder(this)

    class Builder(
            val hexTileIndex: HexTileIndex,
            resourceType: HexTileType? = null,
            rollTrigger: RollTrigger? = null,
            robberPresent: Boolean? = null,
            val sidesBuilder: TileSides.Builder = TileSides.Builder()) {

        constructor(tile: HexTile) : this(
                tile.hexTileIndex,
                tile.resourceType,
                tile.rollTrigger,
                tile.robberPresent,
                TileSides.Builder(tile.sides))

        var resourceType: HexTileType?
            private set
        var rollTrigger: RollTrigger?
            private set
        var robberPresent: Boolean?
            private set

        init {
            this.resourceType = resourceType
            this.rollTrigger = rollTrigger
            this.robberPresent = robberPresent
        }

        fun with(resourceType: HexTileType) = apply {
            require(this.resourceType.let { it == null || it == resourceType }) {
                "You cannot replace an existing resource type"
            }
            this.resourceType = resourceType
        }

        fun with(rollTrigger: RollTrigger?) = apply {
            require(this.rollTrigger.let { it == null || it == rollTrigger }) {
                "You cannot replace an existing rollTrigger"
            }
            this.rollTrigger = rollTrigger
        }

        fun with(robberPresent: Boolean) = apply {
            require(this.robberPresent.let { it == null || it == robberPresent }) {
                "You cannot replace an existing robberPresent"
            }
            this.robberPresent = robberPresent
        }

        fun isConnectedWith(sideIndex: TileSideIndex, tileIndex: HexTileIndex) =
                sidesBuilder.getNeighborOn(sideIndex) == tileIndex

        /**
         * This method is used to create a fully connected graph of HexTiles. This enables some
         * funky maths that we will use later on to calculate the validity of transactions.
         */
        fun connect(mySideIndex: TileSideIndex, hexTileToConnect: Builder): Builder = apply {
            val myTileIndex = hexTileIndex
            sidesBuilder.setNeighborOn(mySideIndex, hexTileToConnect.hexTileIndex)
            if (!hexTileToConnect.isConnectedWith(mySideIndex.opposite(), myTileIndex))
                hexTileToConnect.connect(mySideIndex.opposite(), this)
        }

        fun build() = HexTile(
                resourceType!!,
                rollTrigger!!,
                robberPresent!!,
                hexTileIndex,
                sidesBuilder.build()
        )
    }
}

@CordaSerializable
data class PlacedPorts(val value: List<Port>) {

    init {
        require(value.size == PORT_COUNT) {
            "value.size cannot be ${value.size}"
        }
    }

    companion object {
        const val PORT_COUNT = 9
    }

    fun getPortAt(hexTile: HexTileIndex, tileCorner: TileCornerIndex) = value.single {
        it.accessPoints.any { accessPoint ->
            accessPoint.hexTileIndex == hexTile && accessPoint.hexTileCoordinate.contains(tileCorner)
        }
    }

    fun toBuilder() = Builder(
            value.map { it.portTile }.toMutableList(),
            value.map { it.accessPoints }.toMutableList())

    class Builder(
            val portTiles: MutableList<PortTile> = mutableListOf(),
            val accessPointsList: MutableList<List<AccessPoint>> = mutableListOf()) {

        companion object {
            fun createAllPorts() = Builder()
                    .add(PortTile(listOf(Sheep).mapOf(2), ALL_RESOURCES.minus(Sheep).mapOf(1)))
                    .add(PortTile(listOf(Wood).mapOf(2), ALL_RESOURCES.minus(Wood).mapOf(1)))
                    .add(PortTile(listOf(Brick).mapOf(2), ALL_RESOURCES.minus(Brick).mapOf(1)))
                    .add(PortTile(listOf(Ore).mapOf(2), ALL_RESOURCES.minus(Ore).mapOf(1)))
                    .add(PortTile(listOf(Wheat).mapOf(2), ALL_RESOURCES.minus(Wheat).mapOf(1)))
                    .add(PortTile(ALL_RESOURCES.mapOf(3), ALL_RESOURCES.mapOf(1)))
                    .add(PortTile(ALL_RESOURCES.mapOf(3), ALL_RESOURCES.mapOf(1)))
                    .add(PortTile(ALL_RESOURCES.mapOf(3), ALL_RESOURCES.mapOf(1)))
                    .add(PortTile(ALL_RESOURCES.mapOf(3), ALL_RESOURCES.mapOf(1)))
                    .add(listOf(AccessPoint(0, listOf(5, 1))))
                    .add(listOf(AccessPoint(1, listOf(0, 2)), AccessPoint(2, listOf(5))))
                    .add(listOf(AccessPoint(2, listOf(2)), AccessPoint(6, listOf(0, 1))))
                    .add(listOf(AccessPoint(11, listOf(1, 2))))
                    .add(listOf(AccessPoint(15, listOf(2, 3)), AccessPoint(18, listOf(1))))
                    .add(listOf(AccessPoint(18, listOf(4)), AccessPoint(17, listOf(2, 3))))
                    .add(listOf(AccessPoint(16, listOf(3, 4))))
                    .add(listOf(AccessPoint(12, listOf(4, 5)), AccessPoint(7, listOf(3))))
                    .add(listOf(AccessPoint(3, listOf(4, 5)), AccessPoint(7, listOf(0))))
        }

        fun add(portTile: PortTile) = apply { portTiles.add(portTile) }
        fun add(accessPoints: List<AccessPoint>) = apply {
            require(accessPoints.isNotEmpty()) { "accessPoints must not be empty" }
            accessPointsList.add(ImmutableList(accessPoints))
        }

        fun build(): PlacedPorts {
            require(portTiles.size == accessPointsList.size) {
                "ports and accessPointsList must have the same size"
            }
            return PlacedPorts(portTiles.mapIndexed { index, portTile ->
                Port(portTile, accessPointsList[index].toMutableList())
            })
        }
    }
}

@CordaSerializable
data class Port(val portTile: PortTile, val accessPoints: MutableList<AccessPoint>) {

    init {
        require(accessPoints.isNotEmpty()) { "accessPoints must not be empty" }
    }
}

@CordaSerializable
data class PortTile(val inputRequired: List<Amount<TokenType>>, val outputRequired: List<Amount<TokenType>>) {

    init {
        require(inputRequired.isNotEmpty()) { "inputRequired must not be empty" }
        require(outputRequired.isNotEmpty()) { "outputRequired must not be empty" }
        val inputTypes = inputRequired.map { it.token }
        require(inputTypes.size == inputTypes.toSet().size) {
            "There should be no duplicates in the inputRequired list"
        }
        require(inputRequired.none { it.quantity == 0L }) {
            "No inputRequired should have a 0 quantity"
        }
        val outputTypes = outputRequired.map { it.token }
        require(outputTypes.size == outputTypes.toSet().size) {
            "There should be no duplicates in the outputRequired list"
        }
        require(outputRequired.none { it.quantity == 0L }) {
            "No outputRequired should have a 0 quantity"
        }
    }

    fun getInputOf(token: TokenType) = inputRequired.single { it.token == token }
    fun getInputOf(resourceType: ResourceType) = getInputOf(Resource(resourceType))
    fun getOutputOf(token: TokenType) = outputRequired.single { it.token == token }
    fun getOutputOf(resourceType: ResourceType) = getOutputOf(Resource(resourceType))
}

@CordaSerializable
data class AccessPoint @ConstructorForDeserialization constructor(
        val hexTileIndex: HexTileIndex,
        val hexTileCoordinate: List<TileCornerIndex>) {

    constructor(hexTileIndex: Int, hexTileCoordinate: List<Int>) : this(
            HexTileIndex(hexTileIndex),
            hexTileCoordinate.map { TileCornerIndex(it) })

    init {
        require(hexTileCoordinate.isNotEmpty()) { "hexTileCoordinate must not be empty" }
    }
}

@CordaSerializable
data class TileSides @ConstructorForDeserialization constructor(
        val value: MutableList<TileSide> = MutableList(HexTile.SIDE_COUNT) { TileSide() }) {

    init {
        require(value.size == HexTile.SIDE_COUNT) { "value.size cannot be ${value.size}" }
        val nonNullNeighbors = value.filter { it.neighbor != null }
        require(nonNullNeighbors.size == nonNullNeighbors.toSet().size) {
            "There should be no non-null duplicates in the neighbors list"
        }
        val nonNullRoads = value.filter { it.roadId != null }
        require(nonNullRoads.size == nonNullRoads.toSet().size) {
            "There should be no non-null duplicates in the roadIds list"
        }
    }

    fun getSideOn(sideIndex: TileSideIndex) = value[sideIndex.value]
    fun indexOf(tileSide: TileSide) = value.indexOf(tileSide).let {
        if (it < 0) null
        else TileSideIndex(it)
    }

    fun getNeighborOn(sideIndex: TileSideIndex) = getSideOn(sideIndex).neighbor
    /**
     * The neighbors returned are ordered as per the argument.
     */
    fun getNeighborsOn(sideIndices: Iterable<TileSideIndex>) = sideIndices.map { getNeighborOn(it) }

    /**
     * The neighbors returned are ordered clockwise.
     */
    fun getNeighborsOn(cornerIndex: TileCornerIndex) = getNeighborsOn(cornerIndex.getAdjacentSides())

    fun hasNeighborOn(sideIndex: TileSideIndex) = getNeighborOn(sideIndex) != null
    fun indexOf(tileIndex: HexTileIndex) = value.map { it.neighbor }.indexOf(tileIndex).let {
        if (it < 0) null
        else TileSideIndex(it)
    }

    fun getRoadIdOn(sideIndex: TileSideIndex) = getSideOn(sideIndex).roadId
    fun hasRoadIdOn(sideIndex: TileSideIndex) = getRoadIdOn(sideIndex) != null
    fun indexOf(roadId: UniqueIdentifier) = value.map { it.roadId }.indexOf(roadId).let {
        if (it < 0) null
        else TileSideIndex(it)
    }

    /**
     * The neighbor corners returned are ordered clockwise.
     */
    fun getOverlappedCorners(cornerIndex: TileCornerIndex) = getNeighborsOn(cornerIndex)
            .zip(cornerIndex.getOverlappedCorners())
            .map { pair ->
                pair.first.let {
                    if (it == null) null
                    else AbsoluteCorner(it, pair.second)
                }
            }

    class Builder(
            private val value: MutableList<TileSide> = MutableList(HexTile.SIDE_COUNT) { TileSide() }) {

        constructor(tileSides: TileSides) : this(tileSides.value.toMutableList())

        fun getSideOn(sideIndex: TileSideIndex) = value[sideIndex.value]
        fun setSideOn(sideIndex: TileSideIndex, tileSide: TileSide) = apply {
            require(getNeighborOn(sideIndex).let { it == null || it == tileSide.neighbor }) {
                "You cannot replace an existing neighbor"
            }
            require(getRoadIdOn(sideIndex).let { it == null || it == tileSide.roadId }) {
                "You cannot build a new road on top of a current one"
            }
            value[sideIndex.value] = tileSide
        }

        fun getNeighborOn(sideIndex: TileSideIndex) = getSideOn(sideIndex).neighbor
        fun setNeighborOn(sideIndex: TileSideIndex, neighbor: HexTileIndex) = apply {
            require(getNeighborOn(sideIndex).let { it == null || it == neighbor }) {
                "You cannot replace an existing neighbor"
            }
            setSideOn(sideIndex, getSideOn(sideIndex).copy(neighbor = neighbor))
        }

        fun getRoadIdOn(sideIndex: TileSideIndex) = getSideOn(sideIndex).roadId
        fun setRoadIdOn(sideIndex: TileSideIndex, roadId: UniqueIdentifier) = apply {
            require(getRoadIdOn(sideIndex).let { it == null || it == roadId }) {
                "You cannot build a new road on top of a current one"
            }
            setSideOn(sideIndex, getSideOn(sideIndex).copy(roadId = roadId))
        }

        fun build() = TileSides(ImmutableList(value).toMutableList())
    }
}

@CordaSerializable
data class AbsoluteSide(val tileIndex: HexTileIndex, val sideIndex: TileSideIndex) {

    companion object {
        fun create(tileIndex: HexTileIndex?, sideIndex: TileSideIndex) =
                if (tileIndex == null) null
                else AbsoluteSide(tileIndex, sideIndex)
    }
}

@CordaSerializable
data class AbsoluteCorner @ConstructorForDeserialization constructor(
        val tileIndex: HexTileIndex,
        val cornerIndex: TileCornerIndex) {

    companion object {
        fun create(tileIndex: HexTileIndex?, cornerIndex: TileCornerIndex) =
                if (tileIndex == null) null
                else AbsoluteCorner(tileIndex, cornerIndex)
    }
}

@CordaSerializable
data class HexTileIndex(val value: Int) {

    init {
        require(0 <= value && value < GameBoardState.TILE_COUNT) { "Hex tile index value cannot be $value" }
    }
}

@CordaSerializable
data class TileSide(val neighbor: HexTileIndex? = null, val roadId: UniqueIdentifier? = null)

@CordaSerializable
/**
 * Applies to roads.
 */
data class TileSideIndex(val value: Int) {

    init {
        require(0 <= value && value < HexTile.SIDE_COUNT) { "Hex tile side index value cannot be $value" }
    }

    fun opposite() = TileSideIndex((value + HexTile.SIDE_COUNT / 2) % HexTile.SIDE_COUNT)
    /**
     * Goes counter-clockwise.
     */
    fun previous() = TileSideIndex((value + HexTile.SIDE_COUNT - 1) % HexTile.SIDE_COUNT)

    /**
     * Goes clockwise.
     */
    fun next() = TileSideIndex((value + 1) % HexTile.SIDE_COUNT)

    /**
     * The corners are ordered clockwise.
     */
    fun getAdjacentCorners() = TileCornerIndex(value).let { listOf(it, it.next()) }
}

@CordaSerializable
/**
 * Applies to settlements.
 */
data class TileCornerIndex(val value: Int) {

    init {
        require(0 <= value && value < HexTile.SIDE_COUNT) { "Hex tile corner index value cannot be $value" }
    }

    fun opposite() = TileCornerIndex((value + HexTile.SIDE_COUNT / 2) % HexTile.SIDE_COUNT)
    /**
     * Goes counter-clockwise.
     */
    fun previous() = TileCornerIndex((value + HexTile.SIDE_COUNT - 1) % HexTile.SIDE_COUNT)

    /**
     * Goes clockwise.
     */
    fun next() = TileCornerIndex((value + 1) % HexTile.SIDE_COUNT)

    /**
     * The sides are ordered clockwise.
     */
    fun getAdjacentSides() = TileSideIndex(value).let { listOf(it.previous(), it) }

    /**
     * The corner applies to the adjacent tile clockwise.
     */
    fun getNextOverlappedCorner() = TileCornerIndex((value + 2) % HexTile.SIDE_COUNT)

    /**
     * The corners of the adjacent tiles clockwise.
     */
    fun getOverlappedCorners() = getNextOverlappedCorner().let {
        listOf(it, it.getNextOverlappedCorner())
    }
}

private class ImmutableList<T>(private val inner: List<T>) : List<T> by inner<|MERGE_RESOLUTION|>--- conflicted
+++ resolved
@@ -48,7 +48,6 @@
 }
 
 @CordaSerializable
-<<<<<<< HEAD
 data class PlacedSettlements @ConstructorForDeserialization constructor(
         val value: List<List<Boolean>> = List(GameBoardState.TILE_COUNT) {
             List(HexTile.SIDE_COUNT) { false }
@@ -96,9 +95,6 @@
 
 @CordaSerializable
 data class PlacedHexTiles @ConstructorForDeserialization constructor(val value: List<HexTile>) {
-=======
-data class PlacedHexTiles @ConstructorForDeserialization constructor(val value: MutableList<HexTile>) {
->>>>>>> 572f42d5
 
     init {
         require(value.size == GameBoardState.TILE_COUNT) {
