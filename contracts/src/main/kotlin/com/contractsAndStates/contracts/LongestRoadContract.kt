package com.contractsAndStates.contracts

import com.contractsAndStates.states.*
import net.corda.core.contracts.CommandData
import net.corda.core.contracts.Contract
import net.corda.core.contracts.requireSingleCommand
import net.corda.core.contracts.requireThat
import net.corda.core.transactions.LedgerTransaction

class LongestRoadContract : Contract {

    companion object {
        const val ID = "com.contractsAndStates.contracts.LongestRoadContract"
    }

    override fun verify(tx: LedgerTransaction) {
        val command = tx.commands.requireSingleCommand<Commands>()
<<<<<<< HEAD
=======

        val inputLongestRoads = tx.inputsOfType<LongestRoadState>().first()
        val inputRoads = tx.inputsOfType<RoadState>()
        val inputSettlements = tx.inputsOfType<SettlementState>()
        val inputBoard = tx.inputsOfType<GameBoardState>().single()

>>>>>>> 67681288
        val outputLongestRoadState = tx.outputsOfType<LongestRoadState>().first()

        when (command.value) {
            is Commands.Init -> requireThat {
                /**
                 *  ******** BUSINESS LOGIC ********
                 */

                "Longest Road cannot be assigned to any player at the beggining of the game" using (
                        outputLongestRoadState.holder == null)

                /**
                 *  ******** SIGNATURES ********
                 */

                val signingParties = tx.commandsOfType<Commands.Init>().single().signers.toSet()
                val participants = outputLongestRoadState.participants.map{ it.owningKey }

                "All players must verify and sign the transaction to build a settlement." using(
                        signingParties.containsAll<PublicKey>(participants) && signingParties.size == 4)
            }

            is Commands.Claim -> requireThat {
                val longestRoadInputStates = tx.inputsOfType<LongestRoadState>().first()
                val roadsInputStates = tx.inputsOfType<RoadState>()
                val settlementsInputStates = tx.inputsOfType<SettlementState>()
                val inputGameBoardState = tx.inputsOfType<GameBoardState>().single()

                /**
                 *  ******** BUSINESS LOGIC ********
                 */
                "All roads must belong to the board" using
                        inputRoads.all { inputBoard.linearId == it.gameBoardLinearId }
                "All settlements must belong to the board" using
                        inputSettlements.all { inputBoard.linearId == it.gameBoardLinearId }

                val candidate = longestRoad(
                        inputBoard.hexTiles, inputRoads, inputSettlements,
                        inputBoard.players, inputLongestRoads.holder)

                "Incorrect longest road holder." using (candidate == outputLongestRoadState.holder)

                /**
                 *  ******** SIGNATURES ********
                 */

                val signingParties = tx.commandsOfType<Commands.Claim>().single().signers.toSet()
                val participants = outputLongestRoadState.participants.map { it.owningKey }

                "All players must verify and sign the transaction to build a settlement." using (
                        signingParties.containsAll(participants) && signingParties.size == 4)
            }
        }
    }

    interface Commands : CommandData {
<<<<<<< HEAD
        class Init: Commands
        class Claim: Commands
=======
        class Claim : Commands
>>>>>>> 67681288
    }
}<|MERGE_RESOLUTION|>--- conflicted
+++ resolved
@@ -6,6 +6,7 @@
 import net.corda.core.contracts.requireSingleCommand
 import net.corda.core.contracts.requireThat
 import net.corda.core.transactions.LedgerTransaction
+import java.security.PublicKey
 
 class LongestRoadContract : Contract {
 
@@ -15,15 +16,10 @@
 
     override fun verify(tx: LedgerTransaction) {
         val command = tx.commands.requireSingleCommand<Commands>()
-<<<<<<< HEAD
-=======
 
-        val inputLongestRoads = tx.inputsOfType<LongestRoadState>().first()
+        // Get all states required for verification
         val inputRoads = tx.inputsOfType<RoadState>()
         val inputSettlements = tx.inputsOfType<SettlementState>()
-        val inputBoard = tx.inputsOfType<GameBoardState>().single()
-
->>>>>>> 67681288
         val outputLongestRoadState = tx.outputsOfType<LongestRoadState>().first()
 
         when (command.value) {
@@ -32,7 +28,7 @@
                  *  ******** BUSINESS LOGIC ********
                  */
 
-                "Longest Road cannot be assigned to any player at the beggining of the game" using (
+                "Longest Road cannot be assigned to any player at the beginning of the game" using (
                         outputLongestRoadState.holder == null)
 
                 /**
@@ -47,10 +43,11 @@
             }
 
             is Commands.Claim -> requireThat {
-                val longestRoadInputStates = tx.inputsOfType<LongestRoadState>().first()
-                val roadsInputStates = tx.inputsOfType<RoadState>()
-                val settlementsInputStates = tx.inputsOfType<SettlementState>()
-                val inputGameBoardState = tx.inputsOfType<GameBoardState>().single()
+
+                // Get the referenced gameboard
+                val inputBoard = tx.referenceInputsOfType<GameBoardState>().single()
+
+                val inputLongestRoads = tx.inputsOfType<LongestRoadState>().first()
 
                 /**
                  *  ******** BUSINESS LOGIC ********
@@ -80,11 +77,7 @@
     }
 
     interface Commands : CommandData {
-<<<<<<< HEAD
         class Init: Commands
         class Claim: Commands
-=======
-        class Claim : Commands
->>>>>>> 67681288
     }
 }