package com.contractsAndStates.contracts

import com.contractsAndStates.states.*
import com.r3.corda.lib.tokens.contracts.states.FungibleToken
import com.r3.corda.lib.tokens.contracts.utilities.amount
import com.r3.corda.lib.tokens.contracts.utilities.heldBy
import com.r3.corda.lib.tokens.contracts.utilities.issuedBy
import net.corda.core.contracts.CommandData
import net.corda.core.contracts.Contract
import net.corda.core.contracts.requireSingleCommand
import net.corda.core.contracts.requireThat
import net.corda.core.internal.sumByLong
import net.corda.core.transactions.LedgerTransaction
import java.security.PublicKey
import java.util.*

// ************************
// * Build Phase Contract *
// ************************

class BuildPhaseContract : Contract {
    companion object {
        const val ID = "com.contractsAndStates.contracts.BuildPhaseContract"
    }

    override fun verify(tx: LedgerTransaction) {

        // Get access to all of the pieces of the transaction that will be used to verify the contract.
        val command = tx.commands.requireSingleCommand<Commands>()
        val inputGameBoardState = tx.inputsOfType<GameBoardState>().single()
        val outputGameBoardState = tx.outputsOfType<GameBoardState>().single()
        val newRoads = tx.outputsOfType<RoadState>()
        val outputResources = tx.outputsOfType<FungibleToken>()

        when (command.value) {

            is Commands.BuildInitialSettlementAndRoad -> requireThat {

                /**
                 *  ******** SHAPE ********
                 *  Check for appropriate 'Shape'. This includes ensuring the appropriate number and type of inputs and outputs.
                 *  In this case the proposing party should include only one input state - the game board itself - and between two
                 *  and five output states, depending on the round of setup we are in.
                 */

                "There should only be one input of type GameBoardState." using (tx.inputStates.size == 1 && tx.inputStates.single() is GameBoardState)
                "There should be one output state of type GameBoardState" using (tx.outputsOfType<GameBoardState>().size == 1)
                "There should be one output state of type SettlementState" using ((tx.outputsOfType<SettlementState>().size == 1))
                "There should be one output state of type RoadState" using ((tx.outputsOfType<RoadState>().size == 1))

                /**
                 *  ******** BUSINESS LOGIC ********
                 *  Check that the counter party is proposing a move that is allowed by the rules of the game.
                 */

                val newSettlement = tx.outputsOfType<SettlementState>().single()
                val hexTileCoordinate = newSettlement.hexTileCoordinate
                val hexTileIndex = newSettlement.hexTileIndex
                val turnTracker = tx.referenceInputsOfType<TurnTrackerState>().single()

                /**
                 * Check Settlements - In order to determine whether or not a settlement has been previously placed in a given location,
                 * we first have to determine which hexTiles lay adjacent to the one in question.
                 */

                // Here we Initialize storage for a relevant list of relevant HexTiles.
                val relevantHexTileNeighbours: ArrayList<HexTile?> = arrayListOf()

                // Add neighbouring hexTiles to the storage array if they exist.
                inputGameBoardState.hexTiles.get(hexTileIndex).sides.getNeighborsOn(hexTileCoordinate.getAdjacentSides())
                        .forEach {
                            if (it != null) relevantHexTileNeighbours.add(inputGameBoardState.hexTiles.get(it))
                        }

                // Get the index of the neighbouringHexTile
                val indexOfRelevantHexTileNeighbours = relevantHexTileNeighbours.map { inputGameBoardState.hexTiles.indexOf(it) }

                "A settlement must not have previously been built in this location." using (!inputGameBoardState.settlementsPlaced[newSettlement.hexTileIndex.value][hexTileCoordinate.value])
                "A settlement must not have previously been built beside this location." using (!inputGameBoardState.settlementsPlaced[newSettlement.hexTileIndex.value][hexTileCoordinate.previous().value])
                "A settlement must not have previously been built beside this location." using (!inputGameBoardState.settlementsPlaced[newSettlement.hexTileIndex.value][hexTileCoordinate.next().value])
                // TODO: Check for the third potential neighbour of any given settlement.

                // Settlements cannot be build on HexTile that have a terrain type of 'Desert'.
<<<<<<< HEAD
                "A settlement cannot be built on a hexTile that is of type Desert" using (inputGameBoardState.hexTiles[hexTileIndex].resourceType != HexTileType.Desert)
=======
                "A settlement cannot be built on a hexTile that is of type Desert" using (inputGameBoardState.hexTiles.get(hexTileIndex).resourceType != "Desert")
>>>>>>> 6f741968

                /**
                 * Check Issued Resources - If we are in the first round of setup, the player should not be issuing themselves any resources.
                 * If we are in the second round of setup, the player should be issuing themselves between 1 and 3 resources.
                 */

                if (turnTracker.setUpRound1Complete) {
                    // Initialize storage for a list of resources that should be issued in this transaction.
<<<<<<< HEAD
                    val resourcesThatShouldBeIssuedPreConsolidation = arrayListOf<Pair<HexTileType, Long>>()
                    resourcesThatShouldBeIssuedPreConsolidation.add(Pair(inputGameBoardState.hexTiles[hexTileIndex].resourceType, newSettlement.resourceAmountClaim.toLong()))
                    if (indexOfRelevantHexTileNeighbour1 != -1 && inputGameBoardState.hexTiles[indexOfRelevantHexTileNeighbour1].resourceType != HexTileType.Desert) resourcesThatShouldBeIssuedPreConsolidation.add(Pair(inputGameBoardState.hexTiles[indexOfRelevantHexTileNeighbour1].resourceType, newSettlement.resourceAmountClaim.toLong()))
                    if (indexOfRelevantHexTileNeighbour2 != -1 && inputGameBoardState.hexTiles[indexOfRelevantHexTileNeighbour2].resourceType != HexTileType.Desert) resourcesThatShouldBeIssuedPreConsolidation.add(Pair(inputGameBoardState.hexTiles[indexOfRelevantHexTileNeighbour2].resourceType, newSettlement.resourceAmountClaim.toLong()))

                    val consolidatedListOfResourceThatShouldBeIssued = mutableMapOf<HexTileType, Long>()
                    resourcesThatShouldBeIssuedPreConsolidation.forEach{
=======
                    val resourcesThatShouldBeIssuedPreConsolidation = arrayListOf<Pair<String, Long>>()
                    resourcesThatShouldBeIssuedPreConsolidation.add(Pair(inputGameBoardState.hexTiles.get(hexTileIndex).resourceType, newSettlement.resourceAmountClaim.toLong()))
                    indexOfRelevantHexTileNeighbours.forEach {
                        if (it != -1 && inputGameBoardState.hexTiles.get(HexTileIndex(it)).resourceType != "Desert") {
                            resourcesThatShouldBeIssuedPreConsolidation.add(Pair(inputGameBoardState.hexTiles.get(HexTileIndex(it)).resourceType, newSettlement.resourceAmountClaim.toLong()))
                        }
                    }

                    val consolidatedListOfResourceThatShouldBeIssued = mutableMapOf<String, Long>()
                    resourcesThatShouldBeIssuedPreConsolidation.forEach {
>>>>>>> 6f741968
                        if (consolidatedListOfResourceThatShouldBeIssued.containsKey(it.first)) consolidatedListOfResourceThatShouldBeIssued[it.first] = consolidatedListOfResourceThatShouldBeIssued[it.first]!!.plus(it.second)
                        else consolidatedListOfResourceThatShouldBeIssued[it.first] = it.second
                    }

                    val fungibleTokenAmountsOfResourcesThatShouldBeIssued = consolidatedListOfResourceThatShouldBeIssued.map {
                        // TODO make sure the it.key.resourceYielded is not null
                        amount(it.value, Resource.getInstance(it.key.resourceYielded!!)) issuedBy inputGameBoardState.players[turnTracker.currTurnIndex] heldBy inputGameBoardState.players[turnTracker.currTurnIndex]
                    }

                    "The player should be issuing themselves resources of the appropriate amount and type" using (outputResources.containsAll(fungibleTokenAmountsOfResourcesThatShouldBeIssued))
                    "The player should not be issuing themselves any additional, undeserved resources" using (outputResources.size == fungibleTokenAmountsOfResourcesThatShouldBeIssued.size)
                } else {
                    "The player should not be issuing them self any resources as this is the first round of placement" using (outputResources.isEmpty())
                }


                /**
                 * Check Roads - We need to check to ensure that the proposed road is not being built on top of an existing road.
                 * We also need to ensure that the proposed road is being connected to the settlement being built.
                 */

                // TODO HACK confirm this is the right numbering between corners and sides
                val dirtySettlementSideIndex = TileSideIndex(newSettlement.hexTileIndex.value)
                val hexTileOfNewSettlement = outputGameBoardState.hexTiles.get(newSettlement.hexTileIndex)
                val indexOfHexTileToCheck1 = hexTileOfNewSettlement.sides.getNeighborOn(dirtySettlementSideIndex)
                val indexOfHexTileToCheck2 = hexTileOfNewSettlement.sides.getNeighborOn(dirtySettlementSideIndex.previous())

                var checkForThirdPotentialConflictingRoad = true

                if (indexOfHexTileToCheck1 != null && indexOfHexTileToCheck2 != null) {
                    val hexTileToCheck1 = inputGameBoardState.hexTiles.get(indexOfHexTileToCheck1)
                    val hexTileToCheck2 = inputGameBoardState.hexTiles.get(indexOfHexTileToCheck2)
                    checkForThirdPotentialConflictingRoad = hexTileToCheck1.roads[hexTileToCheck1.sides.indexOf(hexTileToCheck2.hexTileIndex)] == newRoads.single().linearId
                }

                "The new road should be adjacent to the proposed settlement" using (
                        newRoads.single().linearId == hexTileOfNewSettlement.roads[newSettlement.hexTileCoordinate.value]
                                || newRoads.single().linearId == hexTileOfNewSettlement.roads[newSettlement.hexTileCoordinate.next().value]
                                || checkForThirdPotentialConflictingRoad)
                "A road must not have previously been built in this location." using (newRoads.all { inputGameBoardState.hexTiles.get(it.hexTileIndex).roads[it.hexTileSide.value] == null })

                /**
                 *  ******** Check Signatures ********
                 *  We need to ensure that all parties are signing transactions with the command - BuildInitialSettlementAndRoad.
                 *  Given that we are attempting to maintain a shared fact (that state of the game board) amongst mutually distrusting
                 *  parties, we will often check that all players have signed and verified a transaction.
                 */

                val signingParties = tx.commandsOfType<Commands.BuildInitialSettlementAndRoad>().single().signers.toSet()
                val participants = outputGameBoardState.participants.map { it.owningKey }
                "All players must verify and sign the transaction to build an initial settlement and road." using (signingParties.containsAll<PublicKey>(participants) && signingParties.size == 4)


            }

            is Commands.BuildSettlement -> requireThat {

                /**
                 *  ******** SHAPE ********
                 */

                "There should be five input states, 4 resources and 1 gameboard state" using (tx.inputs.size == 5)
                "There should be one output state of type GameBoardState" using (tx.outputsOfType<GameBoardState>().size == 1)
                "There should be one output state of type SettlementState" using ((tx.outputsOfType<SettlementState>().size == 1))

                /**
                 *  ******** BUSINESS LOGIC ********
                 *  Check that the counter party is proposing a move that is allowed by the rules of the game.
                 */

                val newSettlement = tx.outputsOfType<SettlementState>().single()
                val hexTileCoordinate = newSettlement.hexTileCoordinate
                val hexTileIndex = newSettlement.hexTileIndex

<<<<<<< HEAD
                "A settlement cannot be built on a hexTile that is of type Desert" using (inputGameBoardState.hexTiles[hexTileIndex].resourceType == HexTileType.Desert)
=======
                "A settlement cannot be built on a hexTile that is of type Desert" using (inputGameBoardState.hexTiles.get(hexTileIndex).resourceType == "Desert")
>>>>>>> 6f741968

                // TODO make sure the it.key.resourceYielded is not null
                val wheatInTx = outputResources.filter { it.amount.token.tokenType == Resource.getInstance(HexTileType.Field.resourceYielded!!) }.sumByLong { it.amount.quantity }
                val brickInTx = outputResources.filter { it.amount.token.tokenType == Resource.getInstance(HexTileType.Hill.resourceYielded!!) }.sumByLong { it.amount.quantity }
                val sheepInTx = outputResources.filter { it.amount.token.tokenType == Resource.getInstance(HexTileType.Pasture.resourceYielded!!) }.sumByLong { it.amount.quantity }
                val woodInTx = outputResources.filter { it.amount.token.tokenType == Resource.getInstance(HexTileType.Forest.resourceYielded!!) }.sumByLong { it.amount.quantity }

                "A settlement must not have previously been built in this location." using (!inputGameBoardState.settlementsPlaced[newSettlement.hexTileIndex.value][hexTileCoordinate.value])
                "A settlement must not have previously been built beside this location." using (!inputGameBoardState.settlementsPlaced[newSettlement.hexTileIndex.value][hexTileCoordinate.previous().value])
                "A settlement must not have previously been built beside this location." using (!inputGameBoardState.settlementsPlaced[newSettlement.hexTileIndex.value][hexTileCoordinate.next().value])

                "The player must have provided the appropriate amount of wheat to build a settlement" using (wheatInTx == 1.toLong())
                "The player must have provided the appropriate amount of brick to build a settlement" using (brickInTx == 1.toLong())
                "The player must have provided the appropriate amount of ore to build a settlement" using (sheepInTx == 1.toLong())
                "The player must have provided the appropriate amount of wood to build a settlement" using (woodInTx == 1.toLong())
                "There must be no input settlements" using (tx.inputsOfType<SettlementState>().size == 1)
                "The player must be attempting to build a single settlement" using (tx.outputsOfType<SettlementState>().size == 1)

                /**
                 *  ******** SIGNATURES ********
                 *  Check that the necessary parties have signed the transaction.
                 */

                val signingParties = tx.commandsOfType<Commands.BuildSettlement>().single().signers.toSet()
                val participants = outputGameBoardState.participants.map { it.owningKey }
                "All players must verify and sign the transaction to build a settlement." using (signingParties.containsAll<PublicKey>(participants) && signingParties.size == 4)

            }

            is Commands.BuildRoad -> requireThat {

                /**
                 *  ******** SHAPE ********
                 */

                "There should be three input states, 2 resources and 1 gameboard state" using (tx.inputs.size == 3)
                "There should be two output states, 1 road and 1 gameboard state" using (tx.outputs.size == 2)

                /**
                 *  ******** BUSINESS LOGIC ********
                 *  Check that the counter party is proposing a move that is allowed by the rules of the game.
                 */

                // TODO make sure the it.key.resourceYielded is not null
                val brickInTx = outputResources.filter { it.amount.token.tokenType == Resource.getInstance(HexTileType.Hill.resourceYielded!!) }.sumByLong { it.amount.quantity }
                val woodInTx = outputResources.filter { it.amount.token.tokenType == Resource.getInstance(HexTileType.Forest.resourceYielded!!) }.sumByLong { it.amount.quantity }

                "The player must have provided the appropriate amount of brick to build a settlement" using (brickInTx == (1 * newRoads.size).toLong())
                "The player must have provided the appropriate amount of wood to build a settlement" using (woodInTx == (1 * newRoads.size).toLong())
                "A road must not have previously been built in this location." using (newRoads.all { inputGameBoardState.hexTiles.get(it.hexTileIndex).roads[it.hexTileSide.value] == null })

                /**
                 *  ******** SIGNATURES ********
                 *  Check that the necessary parties have signed the transaction.
                 */

                val signingParties = tx.commandsOfType<Commands.BuildRoad>().single().signers.toSet()
                val participants = outputGameBoardState.participants.map { it.owningKey }
                "All players must verify and sign the transaction to build a settlement." using (signingParties.containsAll<PublicKey>(participants) && signingParties.size == 4)


            }

            is Commands.BuildCity -> requireThat {

                /**
                 *  ******** SHAPE ********
                 */

                "There should be six input states, 5 resources and 1 gameboard state" using (tx.inputs.size == 6)
                "There should be one output state of type GameBoardState" using (tx.outputsOfType<GameBoardState>().size == 1)
                "There should be one output state of type SettlementState" using ((tx.outputsOfType<SettlementState>().size == 1))
                "There must be no input settlements" using (tx.inputsOfType<SettlementState>().size == 1)
                "The player must be attempting to build a single city" using (tx.outputsOfType<SettlementState>().size == 1)

                /**
                 *  ******** BUSINESS LOGIC ********
                 *  Check that the counter party is proposing a move that is allowed by the rules of the game.
                 */

                val newCity = tx.outputsOfType<SettlementState>().single()
                val inputSettlement = tx.inputsOfType<SettlementState>().single()
                val hexTileIndex = newCity.hexTileIndex

<<<<<<< HEAD
                "A city cannot be built on a hexTile that is of type Desert" using (inputGameBoardState.hexTiles[hexTileIndex].resourceType == HexTileType.Desert)
=======
                "A city cannot be built on a hexTile that is of type Desert" using (inputGameBoardState.hexTiles.get(hexTileIndex).resourceType == "Desert")
>>>>>>> 6f741968

                // TODO make sure the it.key.resourceYielded is not null
                val wheatInTx = outputResources.filter { it.amount.token.tokenType == Resource.getInstance(HexTileType.Field.resourceYielded!!) }.sumByLong { it.amount.quantity }
                val oreInTx = outputResources.filter { it.amount.token.tokenType == Resource.getInstance(HexTileType.Mountain.resourceYielded!!) }.sumByLong { it.amount.quantity }

                "The city must be built in the same location as the settlement being upgraded." using (inputSettlement.hexTileIndex == newCity.hexTileIndex && inputSettlement.hexTileCoordinate == newCity.hexTileCoordinate)

                "The player must have provided the appropriate amount of wheat to build a settlement" using (wheatInTx == 1.toLong())
                "The player must have provided the appropriate amount of ore to build a settlement" using (oreInTx == 1.toLong())

                /**
                 *  ******** SIGNATURES ********
                 *  Check that the necessary parties have signed the transaction.
                 */

                val signingParties = tx.commandsOfType<Commands.BuildCity>().single().signers.toSet()
                val participants = outputGameBoardState.participants.map { it.owningKey }
                "All players must verify and sign the transaction to build a settlement." using (signingParties.containsAll<PublicKey>(participants) && signingParties.size == 4)
            }
        }
    }

    interface Commands : CommandData {
        class BuildInitialSettlementAndRoad : Commands
        class BuildSettlement : Commands
        class BuildCity : Commands
        class BuildRoad : Commands
    }

}<|MERGE_RESOLUTION|>--- conflicted
+++ resolved
@@ -81,11 +81,7 @@
                 // TODO: Check for the third potential neighbour of any given settlement.
 
                 // Settlements cannot be build on HexTile that have a terrain type of 'Desert'.
-<<<<<<< HEAD
-                "A settlement cannot be built on a hexTile that is of type Desert" using (inputGameBoardState.hexTiles[hexTileIndex].resourceType != HexTileType.Desert)
-=======
-                "A settlement cannot be built on a hexTile that is of type Desert" using (inputGameBoardState.hexTiles.get(hexTileIndex).resourceType != "Desert")
->>>>>>> 6f741968
+                "A settlement cannot be built on a hexTile that is of type Desert" using (inputGameBoardState.hexTiles.get(hexTileIndex).resourceType != HexTileType.Desert)
 
                 /**
                  * Check Issued Resources - If we are in the first round of setup, the player should not be issuing themselves any resources.
@@ -94,26 +90,16 @@
 
                 if (turnTracker.setUpRound1Complete) {
                     // Initialize storage for a list of resources that should be issued in this transaction.
-<<<<<<< HEAD
                     val resourcesThatShouldBeIssuedPreConsolidation = arrayListOf<Pair<HexTileType, Long>>()
-                    resourcesThatShouldBeIssuedPreConsolidation.add(Pair(inputGameBoardState.hexTiles[hexTileIndex].resourceType, newSettlement.resourceAmountClaim.toLong()))
-                    if (indexOfRelevantHexTileNeighbour1 != -1 && inputGameBoardState.hexTiles[indexOfRelevantHexTileNeighbour1].resourceType != HexTileType.Desert) resourcesThatShouldBeIssuedPreConsolidation.add(Pair(inputGameBoardState.hexTiles[indexOfRelevantHexTileNeighbour1].resourceType, newSettlement.resourceAmountClaim.toLong()))
-                    if (indexOfRelevantHexTileNeighbour2 != -1 && inputGameBoardState.hexTiles[indexOfRelevantHexTileNeighbour2].resourceType != HexTileType.Desert) resourcesThatShouldBeIssuedPreConsolidation.add(Pair(inputGameBoardState.hexTiles[indexOfRelevantHexTileNeighbour2].resourceType, newSettlement.resourceAmountClaim.toLong()))
-
-                    val consolidatedListOfResourceThatShouldBeIssued = mutableMapOf<HexTileType, Long>()
-                    resourcesThatShouldBeIssuedPreConsolidation.forEach{
-=======
-                    val resourcesThatShouldBeIssuedPreConsolidation = arrayListOf<Pair<String, Long>>()
                     resourcesThatShouldBeIssuedPreConsolidation.add(Pair(inputGameBoardState.hexTiles.get(hexTileIndex).resourceType, newSettlement.resourceAmountClaim.toLong()))
                     indexOfRelevantHexTileNeighbours.forEach {
-                        if (it != -1 && inputGameBoardState.hexTiles.get(HexTileIndex(it)).resourceType != "Desert") {
+                        if (it != -1 && inputGameBoardState.hexTiles.get(HexTileIndex(it)).resourceType != HexTileType.Desert) {
                             resourcesThatShouldBeIssuedPreConsolidation.add(Pair(inputGameBoardState.hexTiles.get(HexTileIndex(it)).resourceType, newSettlement.resourceAmountClaim.toLong()))
                         }
                     }
 
-                    val consolidatedListOfResourceThatShouldBeIssued = mutableMapOf<String, Long>()
+                    val consolidatedListOfResourceThatShouldBeIssued = mutableMapOf<HexTileType, Long>()
                     resourcesThatShouldBeIssuedPreConsolidation.forEach {
->>>>>>> 6f741968
                         if (consolidatedListOfResourceThatShouldBeIssued.containsKey(it.first)) consolidatedListOfResourceThatShouldBeIssued[it.first] = consolidatedListOfResourceThatShouldBeIssued[it.first]!!.plus(it.second)
                         else consolidatedListOfResourceThatShouldBeIssued[it.first] = it.second
                     }
@@ -188,11 +174,7 @@
                 val hexTileCoordinate = newSettlement.hexTileCoordinate
                 val hexTileIndex = newSettlement.hexTileIndex
 
-<<<<<<< HEAD
-                "A settlement cannot be built on a hexTile that is of type Desert" using (inputGameBoardState.hexTiles[hexTileIndex].resourceType == HexTileType.Desert)
-=======
-                "A settlement cannot be built on a hexTile that is of type Desert" using (inputGameBoardState.hexTiles.get(hexTileIndex).resourceType == "Desert")
->>>>>>> 6f741968
+                "A settlement cannot be built on a hexTile that is of type Desert" using (inputGameBoardState.hexTiles.get(hexTileIndex).resourceType == HexTileType.Desert)
 
                 // TODO make sure the it.key.resourceYielded is not null
                 val wheatInTx = outputResources.filter { it.amount.token.tokenType == Resource.getInstance(HexTileType.Field.resourceYielded!!) }.sumByLong { it.amount.quantity }
@@ -277,11 +259,7 @@
                 val inputSettlement = tx.inputsOfType<SettlementState>().single()
                 val hexTileIndex = newCity.hexTileIndex
 
-<<<<<<< HEAD
-                "A city cannot be built on a hexTile that is of type Desert" using (inputGameBoardState.hexTiles[hexTileIndex].resourceType == HexTileType.Desert)
-=======
-                "A city cannot be built on a hexTile that is of type Desert" using (inputGameBoardState.hexTiles.get(hexTileIndex).resourceType == "Desert")
->>>>>>> 6f741968
+                "A city cannot be built on a hexTile that is of type Desert" using (inputGameBoardState.hexTiles.get(hexTileIndex).resourceType == HexTileType.Desert)
 
                 // TODO make sure the it.key.resourceYielded is not null
                 val wheatInTx = outputResources.filter { it.amount.token.tokenType == Resource.getInstance(HexTileType.Field.resourceYielded!!) }.sumByLong { it.amount.quantity }
